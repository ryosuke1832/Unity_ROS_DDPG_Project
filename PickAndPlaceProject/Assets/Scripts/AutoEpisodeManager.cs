--- conflicted
+++ resolved
@@ -590,17 +590,10 @@
         else
             failedEpisodes++;
         
-<<<<<<< HEAD
+
         // リセット直前に送信するため結果を保存
         pendingEpisodeResult = wasSuccessful;
-=======
-        if (a2cClient != null)
-        {
-            // エピソード結果を送信（1回のみ）
-            a2cClient.SendEpisodeResult(wasSuccessful);
-            a2cClient.SendEpisodeEnd();
-        }
->>>>>>> 5c7b2906
+
         
         if (enableDebugLogs)
         {
